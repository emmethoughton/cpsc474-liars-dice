
'''
Heuristics, MCTS, and CFR for Liar's Dice
Authors: Emmet Houghton, Nicolas Liu, Tyler Tan
As of: December 17, 2024

Final Project for CPSC 474 at Yale University
Professor James Glenn

=== Brief Description ===
Liar's Dice is an imperfect information, turn-based game in which a group of players take turns bidding "increasing" lower bounds 
for the total number of a particular face value across the dice they roll collectively. No player can see their opponents' dice. 
If one player deems an opponent's bid sufficiently unreasonable, they may call "Liar!" and the bid is settled. The loser of the 
challenge loses a dice before going into the next round. For this project, we focus on the heads up version of Liar's dice in which
ones are wild.

For this project, we develop a CFR agent, an SO-MCTS agent, and a rule-based agent for a heads up version of Liar's Dice. 
Counterfactual regret (CFR) minimization is the most rigorous algorithm for determining the optimal policy for imperfect information 
games such as two-player Liar's Dice, but it requires significant convergence time. In developing these algorithms, we are particularly
curious about the relative performance of these agents under time pressure.

For evaluating our agents, we also built two baseline agents: a very naive random agent and an "epsilon-conservative" heuristic agent,
which chooses a bluff with probability epsilon and chooses an arbitrary raise compatible with its own dice with probability (1-epsilon).
(If there is no such bid, the agent challenges.) This agent was also used in traversing the MCTS tree because it balances exploitation
and exploration reasonably and provides solid approximations for the probabilities of each determinization when playing against a human
player. After training, we also play the rule-based, MCTS, and CFR agents against each other to measure relative performance, taking
into account training times and other parameters.

=== Research Question ===
How do CFR and MCTS agents perform against a rule-based agent in Liar's Dice? Under what time constraints do these agents exhibit 
strategic strength?

=== Summary of Results ===
All 3 agents are extremely strong against the random agent (>90% win rate over 100 games) and the epsilon-conservative agent (>80% win
rate over 100 games). 

The MCTS agent finds strong bids for games with at most 10 dice (standard heads up games) in less time than any human's reaction time, 
meaning that time pressure does not pose a significant challenge for this algorithm in a live game scenario. In fact, the performance
of the 0.1 second and 1 second MCTS agents are extremely similar (win rate of 1 second agent is not significantly greater than 50%).

The MCTS agent outperforms the Rule-Based Agent (~65% win rate over 100 games) with alternating first mover and 5-dice each. Even from 
a one die disadvantage, the MCTS agent remains competitive, but the rule-based agent has a strong record with the advantage of the first
move in an equal-dice game.

Qualitatively, we note that the MCTS agent plays more aggressively than the rule-based agent, particularly on early bids, suggesting
human players underestimate the value of making bids with less confidence. Such a phenomenon in observing players new to poker.

=== How to run this testing script (quick results, ~2 minutes): ===
>$ make
>$ ./LiarsDice
or simply
>$ pypy3 test_agents.py

=== How to run this testing script (complete results, ~45 minutes): ===
1. Uncomment #complete_results() in the main function at the bottom of this file
2. Comment out quick_results() in the main function to avoid duplicate results
3. Run testing script as for the quick results
'''

import liars_dice
from liars_dice import NUM_FACES
import mcts
import rule_based_agent
import cfr
import random
import monte_cfr

def simulate_game(policy_a, policy_b, a_dice, b_dice):
    rolls_one = [random.randint(1, NUM_FACES) for _ in range(a_dice)]
    rolls_two = [random.randint(1, NUM_FACES) for _ in range(b_dice)]

    counts_one = tuple(rolls_one.count(face) for face in range(1, NUM_FACES + 1))
    counts_two = tuple(rolls_two.count(face) for face in range(1, NUM_FACES + 1))

    current_position_a = liars_dice.initial_info_set(a_dice, b_dice, counts_one, bid_history=[], player_one_turn=True)
    current_position_b = liars_dice.initial_info_set(b_dice, a_dice, counts_two, bid_history=[], player_one_turn=False)
    mover_a = True
    while not current_position_a.__is_terminal__():
        if mover_a:
            next_action = policy_a(current_position_a)
        else:
            next_action = policy_b(current_position_b)
        current_position_a = current_position_a.__successor__(next_action)
        current_position_b = current_position_b.__successor__(next_action)
        mover_a = not mover_a
    score = liars_dice.score(counts_one, counts_two, current_position_a.bid_history, len(current_position_a.bid_history) % 2 == 0)
    return score

def matchup(policy_a, policy_b, a_dice, b_dice, num_simulations, label, alternate=True):
    policy_a_total_score = 0
    for i in range(num_simulations):
        if alternate and i % 2 == 1:
            policy_a_total_score += 1 - max(simulate_game(policy_b, policy_a, a_dice, b_dice), 0)
        else:
            policy_a_total_score += max(simulate_game(policy_a, policy_b, a_dice, b_dice), 0)
    print(label, policy_a_total_score/num_simulations)

def quick_results():
	'''
     A set of quick (~2 minutes) evaluations done on our developed agents.
     '''
	# define policies to test
	mcts_policy_tenthsec = lambda info_set: mcts.mcts(info_set, 0.1)
	mcts_policy_onesec = lambda info_set: mcts.mcts(info_set, 1)
	rule_based = rule_based_agent.find_heuristic_move
	cfr_policy = lambda info_set: cfr.get_cfr(info_set, 1)
	random_policy = lambda info_set: random.choice(info_set.__possible_moves__())
	epsilon_conservative_heuristic = lambda info_set: liars_dice.epsilon_conservative(info_set.player_one_roll, info_set.__possible_moves__())
	monte_cfr_policy = lambda info_set: monte_cfr.get_monte_cfr(info_set, 1)

	print("===== EVALUATION RESULTS =====")
	print("--- Example Moves from Each Agent: ---")
	print("Suppose you have 5 dice showing (1, 3, 3, 5, 5), opponent has 4 dice, and opponent opened bidding with 'two 5s':")
	position_a = liars_dice.initial_info_set(5, 4, (1, 0, 2, 0, 2, 0), [(2, 5)])
	print(position_a, "\n")
	print("MCTS(1 sec) move choice:", mcts_policy_onesec(position_a))
	print("Rule-Based Agent move choice:", rule_based(position_a))

	print("Suppose you have 3 dice showing (1, 2, 6), your opponent has 5 dice, and you have the first move:")
	position_b = liars_dice.initial_info_set(3, 5, (1, 1, 0, 0, 0, 1), [])
	print(position_b, "\n")
	print("MCTS(1 sec) move choice:", mcts_policy_onesec(position_b))
	print("Rule-Based Agent move choice:", rule_based(position_b))

	print("\n--- Heads Up Win Rates (10-game matchups for illustration): ---")
	NUM_SIMULATIONS = 10
	# matchup(mcts_policy_tenthsec, random_policy, 5, 5, NUM_SIMULATIONS, "MCTS(0.1 sec) v. Random, alternating first mover, 5 dice each:")
	# matchup(mcts_policy_tenthsec, epsilon_conservative_heuristic, 5, 5, NUM_SIMULATIONS, "MCTS(0.1 sec) v. Epsilon-Conservative, alternating first mover, 5 dice each:")
	# matchup(mcts_policy_tenthsec, mcts_policy_onesec, 5, 5, NUM_SIMULATIONS, "MCTS(0.1 sec) v. MCTS(1 sec), alternating first mover, 5 dice each:")
	# matchup(rule_based, random_policy, 5, 5, NUM_SIMULATIONS, "Rule-Based v. Random, alternating first mover, 5 dice each:")
	# matchup(rule_based, epsilon_conservative_heuristic, 5, 5, NUM_SIMULATIONS, "Rule-Based v. Epsilon-Conservative, alternating first mover, 5 dice each:")
	# matchup(mcts_policy_tenthsec, rule_based, 5, 5, NUM_SIMULATIONS, "MCTS(0.1 sec) v. Rule-Based, alternating first mover, 5 dice each:")
	# matchup(mcts_policy_tenthsec, rule_based, 5, 5, NUM_SIMULATIONS, "Rule-Based v. MCTS(0.1sec), Rule-Based is first mover, 5 dice each:", alternate=False)
	# matchup(mcts_policy_onesec, rule_based, 3, 4, NUM_SIMULATIONS, "MCTS(1 sec) v. Rule-Based, alternating first mover, 3 and 4 dice respectively:")
	# matchup(mcts_policy_onesec, rule_based, 3, 2, NUM_SIMULATIONS, "MCTS(1 sec) v. Rule-Based, alternating first mover, 3 and 2 dice respectively:")
	# matchup(cfr_policy, random_policy, 1, 1, NUM_SIMULATIONS, "CFR(1 sec) v. Random, alternating first mover, 1 dice each:")
	# matchup(cfr_policy, epsilon_conservative_heuristic, 1, 1, NUM_SIMULATIONS, "CFR(1 sec) v. Epsilon-Conservative, alternating first mover, 1 dice each:")
	matchup(monte_cfr_policy, random_policy, 1, 1, NUM_SIMULATIONS, "MONTE_CFR(1 sec) v. Random, alternating first mover, 1 dice each:")
	matchup(monte_cfr_policy, epsilon_conservative_heuristic, 1, 1, NUM_SIMULATIONS, "MONTE_CFR(1 sec) v. Epsilon-Conservative, alternating first mover, 1 dice each:")
	matchup(monte_cfr_policy, mcts_policy_tenthsec, 1, 1, NUM_SIMULATIONS, "MONTE_CFR(1 sec) v. MCTS(0.1sec), alternating first mover, 1 dice each:")

def complete_results():
	'''
     A set of complete (~45 minutes) evaluations done on our developed agents. Notable extensions from quick_results() are:
     increased number of simulated games from 10 to 100 (to decrease variance), increased CFR time limit from 1 to 5 seconds
     '''
	# define policies to test
	mcts_policy_tenthsec = lambda info_set: mcts.mcts(info_set, 0.1)
	mcts_policy_onesec = lambda info_set: mcts.mcts(info_set, 1)
	rule_based = rule_based_agent.find_heuristic_move
	cfr_policy = lambda info_set: cfr.get_cfr(info_set, 10)
	monte_cfr_policy = lambda info_set: monte_cfr.get_monte_cfr(info_set, 10)
	random_policy = lambda info_set: random.choice(info_set.__possible_moves__())
	epsilon_conservative_heuristic = lambda info_set: liars_dice.epsilon_conservative(info_set.player_one_roll, info_set.__possible_moves__())

	print("===== EVALUATION RESULTS =====")
	print("\n--- Heads Up Win Rates (100-game matchups for illustration): ---")
	NUM_SIMULATIONS = 100
	matchup(mcts_policy_tenthsec, random_policy, 5, 5, NUM_SIMULATIONS, "MCTS(0.1 sec) v. Random, alternating first mover, 5 dice each:")
	matchup(mcts_policy_tenthsec, epsilon_conservative_heuristic, 5, 5, NUM_SIMULATIONS, "MCTS(0.1 sec) v. Epsilon-Conservative, alternating first mover, 5 dice each:")
	matchup(mcts_policy_tenthsec, mcts_policy_onesec, 5, 5, NUM_SIMULATIONS, "MCTS(0.1 sec) v. MCTS(1 sec), alternating first mover, 5 dice each:")
	matchup(rule_based, random_policy, 5, 5, NUM_SIMULATIONS, "Rule-Based v. Random, alternating first mover, 5 dice each:")
	matchup(rule_based, epsilon_conservative_heuristic, 5, 5, NUM_SIMULATIONS, "Rule-Based v. Epsilon-Conservative, alternating first mover, 5 dice each:")
	matchup(mcts_policy_tenthsec, rule_based, 5, 5, NUM_SIMULATIONS, "MCTS(0.1 sec) v. Rule-Based, alternating first mover, 5 dice each:")
	matchup(mcts_policy_tenthsec, rule_based, 5, 5, NUM_SIMULATIONS, "Rule-Based v. MCTS(0.1sec), Rule-Based is first mover, 5 dice each:", alternate=False)
	matchup(mcts_policy_onesec, rule_based, 3, 4, NUM_SIMULATIONS, "MCTS(1 sec) v. Rule-Based, alternating first mover, 3 and 4 dice respectively:")
	matchup(mcts_policy_onesec, rule_based, 3, 2, NUM_SIMULATIONS, "MCTS(1 sec) v. Rule-Based, alternating first mover, 3 and 2 dice respectively:")
<<<<<<< HEAD
	matchup(cfr_policy, random_policy, 2, 2, NUM_SIMULATIONS, "CFR(5 sec) v. Random, alternating first mover, 2 dice each:")
	matchup(cfr_policy, epsilon_conservative_heuristic, 2, 2, NUM_SIMULATIONS, "CFR(5 sec) v. Epsilon-Conservative, alternating first mover, 2 dice each:")
	matchup(cfr_policy, mcts_policy_tenthsec, 2, 2, NUM_SIMULATIONS, "CFR(5 sec) v. MCTS(0.1 sec)), alternating first mover, 2 dice each:")
	matchup(monte_cfr_policy, random_policy, 3, 3, NUM_SIMULATIONS, "MONTE_CFR(5 sec) v. Random, alternating first mover, 3 dice each:")
	matchup(monte_cfr_policy, epsilon_conservative_heuristic, 3, 3, NUM_SIMULATIONS, "MONTE_CFR(5 sec) v. Epsilon-Conservative, alternating first mover, 3 dice each:")
	matchup(monte_cfr_policy, rule_based, 3, 3, NUM_SIMULATIONS, "MONTE_CFR(5 sec) v. Rule-based, alternating first mover, 3 dice each:")
	matchup(monte_cfr_policy, mcts_policy_tenthsec, 3, 2, NUM_SIMULATIONS, "MONTE_CFR(5 sec) v. MCTS(0.1 sec)), alternating first mover, 3 and 2 dice respectively:")
=======
	matchup(cfr_policy, random_policy, 1, 1, NUM_SIMULATIONS, "CFR(5 sec) v. Random, alternating first mover, 2 dice each:")
	matchup(cfr_policy, epsilon_conservative_heuristic, 1, 1, NUM_SIMULATIONS, "CFR(5 sec) v. Epsilon-Conservative, alternating first mover, 2 dice each:")
	matchup(cfr_policy, mcts_policy_tenthsec, 1, 1, NUM_SIMULATIONS, "CFR(5 sec) v. MCTS(0.1 sec)), alternating first mover, 2 dice each:")
>>>>>>> 611da17c

if __name__ == "__main__":
     quick_results()
	 #complete_results()
<|MERGE_RESOLUTION|>--- conflicted
+++ resolved
@@ -1,184 +1,178 @@
-
-'''
-Heuristics, MCTS, and CFR for Liar's Dice
-Authors: Emmet Houghton, Nicolas Liu, Tyler Tan
-As of: December 17, 2024
-
-Final Project for CPSC 474 at Yale University
-Professor James Glenn
-
-=== Brief Description ===
-Liar's Dice is an imperfect information, turn-based game in which a group of players take turns bidding "increasing" lower bounds 
-for the total number of a particular face value across the dice they roll collectively. No player can see their opponents' dice. 
-If one player deems an opponent's bid sufficiently unreasonable, they may call "Liar!" and the bid is settled. The loser of the 
-challenge loses a dice before going into the next round. For this project, we focus on the heads up version of Liar's dice in which
-ones are wild.
-
-For this project, we develop a CFR agent, an SO-MCTS agent, and a rule-based agent for a heads up version of Liar's Dice. 
-Counterfactual regret (CFR) minimization is the most rigorous algorithm for determining the optimal policy for imperfect information 
-games such as two-player Liar's Dice, but it requires significant convergence time. In developing these algorithms, we are particularly
-curious about the relative performance of these agents under time pressure.
-
-For evaluating our agents, we also built two baseline agents: a very naive random agent and an "epsilon-conservative" heuristic agent,
-which chooses a bluff with probability epsilon and chooses an arbitrary raise compatible with its own dice with probability (1-epsilon).
-(If there is no such bid, the agent challenges.) This agent was also used in traversing the MCTS tree because it balances exploitation
-and exploration reasonably and provides solid approximations for the probabilities of each determinization when playing against a human
-player. After training, we also play the rule-based, MCTS, and CFR agents against each other to measure relative performance, taking
-into account training times and other parameters.
-
-=== Research Question ===
-How do CFR and MCTS agents perform against a rule-based agent in Liar's Dice? Under what time constraints do these agents exhibit 
-strategic strength?
-
-=== Summary of Results ===
-All 3 agents are extremely strong against the random agent (>90% win rate over 100 games) and the epsilon-conservative agent (>80% win
-rate over 100 games). 
-
-The MCTS agent finds strong bids for games with at most 10 dice (standard heads up games) in less time than any human's reaction time, 
-meaning that time pressure does not pose a significant challenge for this algorithm in a live game scenario. In fact, the performance
-of the 0.1 second and 1 second MCTS agents are extremely similar (win rate of 1 second agent is not significantly greater than 50%).
-
-The MCTS agent outperforms the Rule-Based Agent (~65% win rate over 100 games) with alternating first mover and 5-dice each. Even from 
-a one die disadvantage, the MCTS agent remains competitive, but the rule-based agent has a strong record with the advantage of the first
-move in an equal-dice game.
-
-Qualitatively, we note that the MCTS agent plays more aggressively than the rule-based agent, particularly on early bids, suggesting
-human players underestimate the value of making bids with less confidence. Such a phenomenon in observing players new to poker.
-
-=== How to run this testing script (quick results, ~2 minutes): ===
->$ make
->$ ./LiarsDice
-or simply
->$ pypy3 test_agents.py
-
-=== How to run this testing script (complete results, ~45 minutes): ===
-1. Uncomment #complete_results() in the main function at the bottom of this file
-2. Comment out quick_results() in the main function to avoid duplicate results
-3. Run testing script as for the quick results
-'''
-
-import liars_dice
-from liars_dice import NUM_FACES
-import mcts
-import rule_based_agent
-import cfr
-import random
-import monte_cfr
-
-def simulate_game(policy_a, policy_b, a_dice, b_dice):
-    rolls_one = [random.randint(1, NUM_FACES) for _ in range(a_dice)]
-    rolls_two = [random.randint(1, NUM_FACES) for _ in range(b_dice)]
-
-    counts_one = tuple(rolls_one.count(face) for face in range(1, NUM_FACES + 1))
-    counts_two = tuple(rolls_two.count(face) for face in range(1, NUM_FACES + 1))
-
-    current_position_a = liars_dice.initial_info_set(a_dice, b_dice, counts_one, bid_history=[], player_one_turn=True)
-    current_position_b = liars_dice.initial_info_set(b_dice, a_dice, counts_two, bid_history=[], player_one_turn=False)
-    mover_a = True
-    while not current_position_a.__is_terminal__():
-        if mover_a:
-            next_action = policy_a(current_position_a)
-        else:
-            next_action = policy_b(current_position_b)
-        current_position_a = current_position_a.__successor__(next_action)
-        current_position_b = current_position_b.__successor__(next_action)
-        mover_a = not mover_a
-    score = liars_dice.score(counts_one, counts_two, current_position_a.bid_history, len(current_position_a.bid_history) % 2 == 0)
-    return score
-
-def matchup(policy_a, policy_b, a_dice, b_dice, num_simulations, label, alternate=True):
-    policy_a_total_score = 0
-    for i in range(num_simulations):
-        if alternate and i % 2 == 1:
-            policy_a_total_score += 1 - max(simulate_game(policy_b, policy_a, a_dice, b_dice), 0)
-        else:
-            policy_a_total_score += max(simulate_game(policy_a, policy_b, a_dice, b_dice), 0)
-    print(label, policy_a_total_score/num_simulations)
-
-def quick_results():
-	'''
-     A set of quick (~2 minutes) evaluations done on our developed agents.
-     '''
-	# define policies to test
-	mcts_policy_tenthsec = lambda info_set: mcts.mcts(info_set, 0.1)
-	mcts_policy_onesec = lambda info_set: mcts.mcts(info_set, 1)
-	rule_based = rule_based_agent.find_heuristic_move
-	cfr_policy = lambda info_set: cfr.get_cfr(info_set, 1)
-	random_policy = lambda info_set: random.choice(info_set.__possible_moves__())
-	epsilon_conservative_heuristic = lambda info_set: liars_dice.epsilon_conservative(info_set.player_one_roll, info_set.__possible_moves__())
-	monte_cfr_policy = lambda info_set: monte_cfr.get_monte_cfr(info_set, 1)
-
-	print("===== EVALUATION RESULTS =====")
-	print("--- Example Moves from Each Agent: ---")
-	print("Suppose you have 5 dice showing (1, 3, 3, 5, 5), opponent has 4 dice, and opponent opened bidding with 'two 5s':")
-	position_a = liars_dice.initial_info_set(5, 4, (1, 0, 2, 0, 2, 0), [(2, 5)])
-	print(position_a, "\n")
-	print("MCTS(1 sec) move choice:", mcts_policy_onesec(position_a))
-	print("Rule-Based Agent move choice:", rule_based(position_a))
-
-	print("Suppose you have 3 dice showing (1, 2, 6), your opponent has 5 dice, and you have the first move:")
-	position_b = liars_dice.initial_info_set(3, 5, (1, 1, 0, 0, 0, 1), [])
-	print(position_b, "\n")
-	print("MCTS(1 sec) move choice:", mcts_policy_onesec(position_b))
-	print("Rule-Based Agent move choice:", rule_based(position_b))
-
-	print("\n--- Heads Up Win Rates (10-game matchups for illustration): ---")
-	NUM_SIMULATIONS = 10
-	# matchup(mcts_policy_tenthsec, random_policy, 5, 5, NUM_SIMULATIONS, "MCTS(0.1 sec) v. Random, alternating first mover, 5 dice each:")
-	# matchup(mcts_policy_tenthsec, epsilon_conservative_heuristic, 5, 5, NUM_SIMULATIONS, "MCTS(0.1 sec) v. Epsilon-Conservative, alternating first mover, 5 dice each:")
-	# matchup(mcts_policy_tenthsec, mcts_policy_onesec, 5, 5, NUM_SIMULATIONS, "MCTS(0.1 sec) v. MCTS(1 sec), alternating first mover, 5 dice each:")
-	# matchup(rule_based, random_policy, 5, 5, NUM_SIMULATIONS, "Rule-Based v. Random, alternating first mover, 5 dice each:")
-	# matchup(rule_based, epsilon_conservative_heuristic, 5, 5, NUM_SIMULATIONS, "Rule-Based v. Epsilon-Conservative, alternating first mover, 5 dice each:")
-	# matchup(mcts_policy_tenthsec, rule_based, 5, 5, NUM_SIMULATIONS, "MCTS(0.1 sec) v. Rule-Based, alternating first mover, 5 dice each:")
-	# matchup(mcts_policy_tenthsec, rule_based, 5, 5, NUM_SIMULATIONS, "Rule-Based v. MCTS(0.1sec), Rule-Based is first mover, 5 dice each:", alternate=False)
-	# matchup(mcts_policy_onesec, rule_based, 3, 4, NUM_SIMULATIONS, "MCTS(1 sec) v. Rule-Based, alternating first mover, 3 and 4 dice respectively:")
-	# matchup(mcts_policy_onesec, rule_based, 3, 2, NUM_SIMULATIONS, "MCTS(1 sec) v. Rule-Based, alternating first mover, 3 and 2 dice respectively:")
-	# matchup(cfr_policy, random_policy, 1, 1, NUM_SIMULATIONS, "CFR(1 sec) v. Random, alternating first mover, 1 dice each:")
-	# matchup(cfr_policy, epsilon_conservative_heuristic, 1, 1, NUM_SIMULATIONS, "CFR(1 sec) v. Epsilon-Conservative, alternating first mover, 1 dice each:")
-	matchup(monte_cfr_policy, random_policy, 1, 1, NUM_SIMULATIONS, "MONTE_CFR(1 sec) v. Random, alternating first mover, 1 dice each:")
-	matchup(monte_cfr_policy, epsilon_conservative_heuristic, 1, 1, NUM_SIMULATIONS, "MONTE_CFR(1 sec) v. Epsilon-Conservative, alternating first mover, 1 dice each:")
-	matchup(monte_cfr_policy, mcts_policy_tenthsec, 1, 1, NUM_SIMULATIONS, "MONTE_CFR(1 sec) v. MCTS(0.1sec), alternating first mover, 1 dice each:")
-
-def complete_results():
-	'''
-     A set of complete (~45 minutes) evaluations done on our developed agents. Notable extensions from quick_results() are:
-     increased number of simulated games from 10 to 100 (to decrease variance), increased CFR time limit from 1 to 5 seconds
-     '''
-	# define policies to test
-	mcts_policy_tenthsec = lambda info_set: mcts.mcts(info_set, 0.1)
-	mcts_policy_onesec = lambda info_set: mcts.mcts(info_set, 1)
-	rule_based = rule_based_agent.find_heuristic_move
-	cfr_policy = lambda info_set: cfr.get_cfr(info_set, 10)
-	monte_cfr_policy = lambda info_set: monte_cfr.get_monte_cfr(info_set, 10)
-	random_policy = lambda info_set: random.choice(info_set.__possible_moves__())
-	epsilon_conservative_heuristic = lambda info_set: liars_dice.epsilon_conservative(info_set.player_one_roll, info_set.__possible_moves__())
-
-	print("===== EVALUATION RESULTS =====")
-	print("\n--- Heads Up Win Rates (100-game matchups for illustration): ---")
-	NUM_SIMULATIONS = 100
-	matchup(mcts_policy_tenthsec, random_policy, 5, 5, NUM_SIMULATIONS, "MCTS(0.1 sec) v. Random, alternating first mover, 5 dice each:")
-	matchup(mcts_policy_tenthsec, epsilon_conservative_heuristic, 5, 5, NUM_SIMULATIONS, "MCTS(0.1 sec) v. Epsilon-Conservative, alternating first mover, 5 dice each:")
-	matchup(mcts_policy_tenthsec, mcts_policy_onesec, 5, 5, NUM_SIMULATIONS, "MCTS(0.1 sec) v. MCTS(1 sec), alternating first mover, 5 dice each:")
-	matchup(rule_based, random_policy, 5, 5, NUM_SIMULATIONS, "Rule-Based v. Random, alternating first mover, 5 dice each:")
-	matchup(rule_based, epsilon_conservative_heuristic, 5, 5, NUM_SIMULATIONS, "Rule-Based v. Epsilon-Conservative, alternating first mover, 5 dice each:")
-	matchup(mcts_policy_tenthsec, rule_based, 5, 5, NUM_SIMULATIONS, "MCTS(0.1 sec) v. Rule-Based, alternating first mover, 5 dice each:")
-	matchup(mcts_policy_tenthsec, rule_based, 5, 5, NUM_SIMULATIONS, "Rule-Based v. MCTS(0.1sec), Rule-Based is first mover, 5 dice each:", alternate=False)
-	matchup(mcts_policy_onesec, rule_based, 3, 4, NUM_SIMULATIONS, "MCTS(1 sec) v. Rule-Based, alternating first mover, 3 and 4 dice respectively:")
-	matchup(mcts_policy_onesec, rule_based, 3, 2, NUM_SIMULATIONS, "MCTS(1 sec) v. Rule-Based, alternating first mover, 3 and 2 dice respectively:")
-<<<<<<< HEAD
-	matchup(cfr_policy, random_policy, 2, 2, NUM_SIMULATIONS, "CFR(5 sec) v. Random, alternating first mover, 2 dice each:")
-	matchup(cfr_policy, epsilon_conservative_heuristic, 2, 2, NUM_SIMULATIONS, "CFR(5 sec) v. Epsilon-Conservative, alternating first mover, 2 dice each:")
-	matchup(cfr_policy, mcts_policy_tenthsec, 2, 2, NUM_SIMULATIONS, "CFR(5 sec) v. MCTS(0.1 sec)), alternating first mover, 2 dice each:")
-	matchup(monte_cfr_policy, random_policy, 3, 3, NUM_SIMULATIONS, "MONTE_CFR(5 sec) v. Random, alternating first mover, 3 dice each:")
-	matchup(monte_cfr_policy, epsilon_conservative_heuristic, 3, 3, NUM_SIMULATIONS, "MONTE_CFR(5 sec) v. Epsilon-Conservative, alternating first mover, 3 dice each:")
-	matchup(monte_cfr_policy, rule_based, 3, 3, NUM_SIMULATIONS, "MONTE_CFR(5 sec) v. Rule-based, alternating first mover, 3 dice each:")
-	matchup(monte_cfr_policy, mcts_policy_tenthsec, 3, 2, NUM_SIMULATIONS, "MONTE_CFR(5 sec) v. MCTS(0.1 sec)), alternating first mover, 3 and 2 dice respectively:")
-=======
-	matchup(cfr_policy, random_policy, 1, 1, NUM_SIMULATIONS, "CFR(5 sec) v. Random, alternating first mover, 2 dice each:")
-	matchup(cfr_policy, epsilon_conservative_heuristic, 1, 1, NUM_SIMULATIONS, "CFR(5 sec) v. Epsilon-Conservative, alternating first mover, 2 dice each:")
-	matchup(cfr_policy, mcts_policy_tenthsec, 1, 1, NUM_SIMULATIONS, "CFR(5 sec) v. MCTS(0.1 sec)), alternating first mover, 2 dice each:")
->>>>>>> 611da17c
-
-if __name__ == "__main__":
-     quick_results()
-	 #complete_results()
+
+'''
+Heuristics, MCTS, and CFR for Liar's Dice
+Authors: Emmet Houghton, Nicolas Liu, Tyler Tan
+As of: December 17, 2024
+
+Final Project for CPSC 474 at Yale University
+Professor James Glenn
+
+=== Brief Description ===
+Liar's Dice is an imperfect information, turn-based game in which a group of players take turns bidding "increasing" lower bounds 
+for the total number of a particular face value across the dice they roll collectively. No player can see their opponents' dice. 
+If one player deems an opponent's bid sufficiently unreasonable, they may call "Liar!" and the bid is settled. The loser of the 
+challenge loses a dice before going into the next round. For this project, we focus on the heads up version of Liar's dice in which
+ones are wild.
+
+For this project, we develop a CFR agent, an SO-MCTS agent, and a rule-based agent for a heads up version of Liar's Dice. 
+Counterfactual regret (CFR) minimization is the most rigorous algorithm for determining the optimal policy for imperfect information 
+games such as two-player Liar's Dice, but it requires significant convergence time. In developing these algorithms, we are particularly
+curious about the relative performance of these agents under time pressure.
+
+For evaluating our agents, we also built two baseline agents: a very naive random agent and an "epsilon-conservative" heuristic agent,
+which chooses a bluff with probability epsilon and chooses an arbitrary raise compatible with its own dice with probability (1-epsilon).
+(If there is no such bid, the agent challenges.) This agent was also used in traversing the MCTS tree because it balances exploitation
+and exploration reasonably and provides solid approximations for the probabilities of each determinization when playing against a human
+player. After training, we also play the rule-based, MCTS, and CFR agents against each other to measure relative performance, taking
+into account training times and other parameters.
+
+=== Research Question ===
+How do CFR and MCTS agents perform against a rule-based agent in Liar's Dice? Under what time constraints do these agents exhibit 
+strategic strength?
+
+=== Summary of Results ===
+All 3 agents are extremely strong against the random agent (>90% win rate over 100 games) and the epsilon-conservative agent (>80% win
+rate over 100 games). 
+
+The MCTS agent finds strong bids for games with at most 10 dice (standard heads up games) in less time than any human's reaction time, 
+meaning that time pressure does not pose a significant challenge for this algorithm in a live game scenario. In fact, the performance
+of the 0.1 second and 1 second MCTS agents are extremely similar (win rate of 1 second agent is not significantly greater than 50%).
+
+The MCTS agent outperforms the Rule-Based Agent (~65% win rate over 100 games) with alternating first mover and 5-dice each. Even from 
+a one die disadvantage, the MCTS agent remains competitive, but the rule-based agent has a strong record with the advantage of the first
+move in an equal-dice game.
+
+Qualitatively, we note that the MCTS agent plays more aggressively than the rule-based agent, particularly on early bids, suggesting
+human players underestimate the value of making bids with less confidence. Such a phenomenon in observing players new to poker.
+
+=== How to run this testing script (quick results, ~2 minutes): ===
+>$ make
+>$ ./LiarsDice
+or simply
+>$ pypy3 test_agents.py
+
+=== How to run this testing script (complete results, ~45 minutes): ===
+1. Uncomment #complete_results() in the main function at the bottom of this file
+2. Comment out quick_results() in the main function to avoid duplicate results
+3. Run testing script as for the quick results
+'''
+
+import liars_dice
+from liars_dice import NUM_FACES
+import mcts
+import rule_based_agent
+import cfr
+import random
+import monte_cfr
+
+def simulate_game(policy_a, policy_b, a_dice, b_dice):
+    rolls_one = [random.randint(1, NUM_FACES) for _ in range(a_dice)]
+    rolls_two = [random.randint(1, NUM_FACES) for _ in range(b_dice)]
+
+    counts_one = tuple(rolls_one.count(face) for face in range(1, NUM_FACES + 1))
+    counts_two = tuple(rolls_two.count(face) for face in range(1, NUM_FACES + 1))
+
+    current_position_a = liars_dice.initial_info_set(a_dice, b_dice, counts_one, bid_history=[], player_one_turn=True)
+    current_position_b = liars_dice.initial_info_set(b_dice, a_dice, counts_two, bid_history=[], player_one_turn=False)
+    mover_a = True
+    while not current_position_a.__is_terminal__():
+        if mover_a:
+            next_action = policy_a(current_position_a)
+        else:
+            next_action = policy_b(current_position_b)
+        current_position_a = current_position_a.__successor__(next_action)
+        current_position_b = current_position_b.__successor__(next_action)
+        mover_a = not mover_a
+    score = liars_dice.score(counts_one, counts_two, current_position_a.bid_history, len(current_position_a.bid_history) % 2 == 0)
+    return score
+
+def matchup(policy_a, policy_b, a_dice, b_dice, num_simulations, label, alternate=True):
+    policy_a_total_score = 0
+    for i in range(num_simulations):
+        if alternate and i % 2 == 1:
+            policy_a_total_score += 1 - max(simulate_game(policy_b, policy_a, a_dice, b_dice), 0)
+        else:
+            policy_a_total_score += max(simulate_game(policy_a, policy_b, a_dice, b_dice), 0)
+    print(label, policy_a_total_score/num_simulations)
+
+def quick_results():
+	'''
+     A set of quick (~2 minutes) evaluations done on our developed agents.
+     '''
+	# define policies to test
+	mcts_policy_tenthsec = lambda info_set: mcts.mcts(info_set, 0.1)
+	mcts_policy_onesec = lambda info_set: mcts.mcts(info_set, 1)
+	rule_based = rule_based_agent.find_heuristic_move
+	cfr_policy = lambda info_set: cfr.get_cfr(info_set, 1)
+	random_policy = lambda info_set: random.choice(info_set.__possible_moves__())
+	epsilon_conservative_heuristic = lambda info_set: liars_dice.epsilon_conservative(info_set.player_one_roll, info_set.__possible_moves__())
+	monte_cfr_policy = lambda info_set: monte_cfr.get_monte_cfr(info_set, 1)
+
+	print("===== EVALUATION RESULTS =====")
+	print("--- Example Moves from Each Agent: ---")
+	print("Suppose you have 5 dice showing (1, 3, 3, 5, 5), opponent has 4 dice, and opponent opened bidding with 'two 5s':")
+	position_a = liars_dice.initial_info_set(5, 4, (1, 0, 2, 0, 2, 0), [(2, 5)])
+	print(position_a, "\n")
+	print("MCTS(1 sec) move choice:", mcts_policy_onesec(position_a))
+	print("Rule-Based Agent move choice:", rule_based(position_a))
+
+	print("Suppose you have 3 dice showing (1, 2, 6), your opponent has 5 dice, and you have the first move:")
+	position_b = liars_dice.initial_info_set(3, 5, (1, 1, 0, 0, 0, 1), [])
+	print(position_b, "\n")
+	print("MCTS(1 sec) move choice:", mcts_policy_onesec(position_b))
+	print("Rule-Based Agent move choice:", rule_based(position_b))
+
+	print("\n--- Heads Up Win Rates (10-game matchups for illustration): ---")
+	NUM_SIMULATIONS = 10
+	matchup(mcts_policy_tenthsec, random_policy, 5, 5, NUM_SIMULATIONS, "MCTS(0.1 sec) v. Random, alternating first mover, 5 dice each:")
+	matchup(mcts_policy_tenthsec, epsilon_conservative_heuristic, 5, 5, NUM_SIMULATIONS, "MCTS(0.1 sec) v. Epsilon-Conservative, alternating first mover, 5 dice each:")
+	matchup(mcts_policy_tenthsec, mcts_policy_onesec, 5, 5, NUM_SIMULATIONS, "MCTS(0.1 sec) v. MCTS(1 sec), alternating first mover, 5 dice each:")
+	matchup(rule_based, random_policy, 5, 5, NUM_SIMULATIONS, "Rule-Based v. Random, alternating first mover, 5 dice each:")
+	matchup(rule_based, epsilon_conservative_heuristic, 5, 5, NUM_SIMULATIONS, "Rule-Based v. Epsilon-Conservative, alternating first mover, 5 dice each:")
+	matchup(mcts_policy_tenthsec, rule_based, 5, 5, NUM_SIMULATIONS, "MCTS(0.1 sec) v. Rule-Based, alternating first mover, 5 dice each:")
+	matchup(mcts_policy_tenthsec, rule_based, 5, 5, NUM_SIMULATIONS, "Rule-Based v. MCTS(0.1sec), Rule-Based is first mover, 5 dice each:", alternate=False)
+	matchup(mcts_policy_onesec, rule_based, 3, 4, NUM_SIMULATIONS, "MCTS(1 sec) v. Rule-Based, alternating first mover, 3 and 4 dice respectively:")
+	matchup(mcts_policy_onesec, rule_based, 3, 2, NUM_SIMULATIONS, "MCTS(1 sec) v. Rule-Based, alternating first mover, 3 and 2 dice respectively:")
+	matchup(cfr_policy, random_policy, 1, 1, NUM_SIMULATIONS, "CFR(1 sec) v. Random, alternating first mover, 1 dice each:")
+	matchup(cfr_policy, epsilon_conservative_heuristic, 1, 1, NUM_SIMULATIONS, "CFR(1 sec) v. Epsilon-Conservative, alternating first mover, 1 dice each:")
+	matchup(monte_cfr_policy, random_policy, 1, 1, NUM_SIMULATIONS, "MONTE_CFR(1 sec) v. Random, alternating first mover, 1 dice each:")
+	matchup(monte_cfr_policy, epsilon_conservative_heuristic, 1, 1, NUM_SIMULATIONS, "MONTE_CFR(1 sec) v. Epsilon-Conservative, alternating first mover, 1 dice each:")
+	matchup(monte_cfr_policy, mcts_policy_tenthsec, 1, 1, NUM_SIMULATIONS, "MONTE_CFR(1 sec) v. MCTS(0.1sec), alternating first mover, 1 dice each:")
+
+def complete_results():
+	'''
+     A set of complete (~45 minutes) evaluations done on our developed agents. Notable extensions from quick_results() are:
+     increased number of simulated games from 10 to 100 (to decrease variance), increased CFR time limit from 1 to 5 seconds
+     '''
+	# define policies to test
+	mcts_policy_tenthsec = lambda info_set: mcts.mcts(info_set, 0.1)
+	mcts_policy_onesec = lambda info_set: mcts.mcts(info_set, 1)
+	rule_based = rule_based_agent.find_heuristic_move
+	cfr_policy = lambda info_set: cfr.get_cfr(info_set, 10)
+	monte_cfr_policy = lambda info_set: monte_cfr.get_monte_cfr(info_set, 10)
+	random_policy = lambda info_set: random.choice(info_set.__possible_moves__())
+	epsilon_conservative_heuristic = lambda info_set: liars_dice.epsilon_conservative(info_set.player_one_roll, info_set.__possible_moves__())
+
+	print("===== EVALUATION RESULTS =====")
+	print("\n--- Heads Up Win Rates (100-game matchups for illustration): ---")
+	NUM_SIMULATIONS = 100
+	matchup(mcts_policy_tenthsec, random_policy, 5, 5, NUM_SIMULATIONS, "MCTS(0.1 sec) v. Random, alternating first mover, 5 dice each:")
+	matchup(mcts_policy_tenthsec, epsilon_conservative_heuristic, 5, 5, NUM_SIMULATIONS, "MCTS(0.1 sec) v. Epsilon-Conservative, alternating first mover, 5 dice each:")
+	matchup(mcts_policy_tenthsec, mcts_policy_onesec, 5, 5, NUM_SIMULATIONS, "MCTS(0.1 sec) v. MCTS(1 sec), alternating first mover, 5 dice each:")
+	matchup(rule_based, random_policy, 5, 5, NUM_SIMULATIONS, "Rule-Based v. Random, alternating first mover, 5 dice each:")
+	matchup(rule_based, epsilon_conservative_heuristic, 5, 5, NUM_SIMULATIONS, "Rule-Based v. Epsilon-Conservative, alternating first mover, 5 dice each:")
+	matchup(mcts_policy_tenthsec, rule_based, 5, 5, NUM_SIMULATIONS, "MCTS(0.1 sec) v. Rule-Based, alternating first mover, 5 dice each:")
+	matchup(mcts_policy_tenthsec, rule_based, 5, 5, NUM_SIMULATIONS, "Rule-Based v. MCTS(0.1sec), Rule-Based is first mover, 5 dice each:", alternate=False)
+	matchup(mcts_policy_onesec, rule_based, 3, 4, NUM_SIMULATIONS, "MCTS(1 sec) v. Rule-Based, alternating first mover, 3 and 4 dice respectively:")
+	matchup(mcts_policy_onesec, rule_based, 3, 2, NUM_SIMULATIONS, "MCTS(1 sec) v. Rule-Based, alternating first mover, 3 and 2 dice respectively:")
+	matchup(cfr_policy, random_policy, 1, 1, NUM_SIMULATIONS, "CFR(5 sec) v. Random, alternating first mover, 2 dice each:")
+	matchup(cfr_policy, epsilon_conservative_heuristic, 1, 1, NUM_SIMULATIONS, "CFR(5 sec) v. Epsilon-Conservative, alternating first mover, 2 dice each:")
+	matchup(cfr_policy, mcts_policy_tenthsec, 1, 1, NUM_SIMULATIONS, "CFR(5 sec) v. MCTS(0.1 sec)), alternating first mover, 2 dice each:")
+	matchup(monte_cfr_policy, random_policy, 2, 2, NUM_SIMULATIONS, "MONTE_CFR(5 sec) v. Random, alternating first mover, 3 dice each:")
+	matchup(monte_cfr_policy, epsilon_conservative_heuristic, 2, 2, NUM_SIMULATIONS, "MONTE_CFR(5 sec) v. Epsilon-Conservative, alternating first mover, 3 dice each:")
+	matchup(monte_cfr_policy, rule_based, 2, 2, NUM_SIMULATIONS, "MONTE_CFR(5 sec) v. Rule-based, alternating first mover, 3 dice each:")
+	matchup(monte_cfr_policy, mcts_policy_tenthsec, 2, 2, NUM_SIMULATIONS, "MONTE_CFR(5 sec) v. MCTS(0.1 sec)), alternating first mover, 3 and 2 dice respectively:")
+
+if __name__ == "__main__":
+     quick_results()
+	 #complete_results()